--- conflicted
+++ resolved
@@ -22,7 +22,7 @@
         #[arg(short = 'f', long)]
         force: bool,
         #[arg(short = 'v', long)]
-        user_vars: Vec<String>
+        user_vars: Vec<String>,
     },
     Check {
         path: path::PathBuf,
@@ -45,12 +45,8 @@
     {
         println!("Debug logging enabled");
         tracing_subscriber::fmt()
-<<<<<<< HEAD
-            .event_format(tracing_subscriber::fmt::format().pretty())
-=======
             .event_format(tracing_subscriber::fmt::format().compact())
             .with_line_number(true)
->>>>>>> f028066d
             .with_max_level(tracing::Level::DEBUG)
             .init();
     }
@@ -66,7 +62,11 @@
     let args = Args::parse();
 
     match args.command {
-        Command::Build { path, force, user_vars } => {
+        Command::Build {
+            path,
+            force,
+            user_vars,
+        } => {
             let template = match template::Template::import(path).await {
                 Ok(template) => template,
                 Err(e) => {
