--- conflicted
+++ resolved
@@ -2,13 +2,8 @@
 use futures_util::TryFutureExt;
 use serde::{Deserialize, Serialize};
 use std::path;
-<<<<<<< HEAD
-use tokio::fs;
+use tokio::{fs, io::AsyncWriteExt};
 use tracing::{debug, error, info};
-=======
-use tokio::{fs, io::AsyncWriteExt};
-use tracing::error;
->>>>>>> f028066d
 
 use crate::resources::{self, Jdk, JdkConfig};
 use crate::template::{self, vkinclude};
@@ -44,6 +39,8 @@
     BuildInfo(buildinfo::BuildInfoError),
     #[error("Not available in Volkanic include folder: {0}")]
     NotAvailableInIncludeFolder(String),
+    #[error("Archives cannot have variables (resource path: {0})")]
+    ArchivesCannotHaveVariables(path::PathBuf),
 }
 
 #[derive(Clone, Debug, PartialEq, Deserialize, Serialize)]
@@ -181,6 +178,31 @@
                                         return Err(JobError::DirectoryCopyFailed(a_path_inner));
                                     }
                                 }
+
+                                for p in &t.post_remove {
+                                    let abs_rm_path = abs_path.join(p);
+
+                                    match misc::fs_obj(abs_rm_path.clone()) {
+                                        misc::FsObjectType::Directory => {
+                                            info!(
+                                                "Remove post-removal directory: \"{}\"",
+                                                p.to_string_lossy()
+                                            );
+                                            fs::remove_dir_all(abs_rm_path)
+                                                .await
+                                                .map_err(JobError::Filesystem)?;
+                                        }
+                                        misc::FsObjectType::File => fs::remove_file(abs_rm_path)
+                                            .await
+                                            .map_err(JobError::Filesystem)?,
+                                        misc::FsObjectType::None => {
+                                            error!(
+                                                "Post-removal inner-archive path not found: {}",
+                                                p.to_string_lossy()
+                                            );
+                                        }
+                                    }
+                                }
                             }
                             misc::FsObjectType::File => {
                                 fs::copy(&a_path_inner, &abs_path)
@@ -231,8 +253,8 @@
                     .map_err(JobError::Filesystem)?;
 
                 f.write_all(contents.as_bytes())
-                    .await.
-                    map_err(JobError::Filesystem)?;
+                    .await
+                    .map_err(JobError::Filesystem)?;
             }
             JobAction::PrepareJdk { jdk } => {
                 prepare_jdk::prepare_jdk(store.clone(), jdk.clone())
@@ -305,11 +327,8 @@
                 user_agent,
                 override_name,
                 sha512,
-<<<<<<< HEAD
+                use_variables,
                 archive,
-=======
-                use_variables,
->>>>>>> f028066d
                 template_path: path,
             } => {
                 jobs.push(Job {
@@ -325,13 +344,24 @@
                 });
 
                 if let Some(use_variables) = use_variables {
+                    if archive.is_some() {
+                        error!("Variable substitution is not supported for archives");
+
+                        return Err(JobError::ArchivesCannotHaveVariables(
+                            override_name
+                                .clone()
+                                .unwrap_or(path.clone().to_string_lossy().to_string())
+                                .into(),
+                        ));
+                    }
+
                     jobs.push(Job {
                         title: "Perform variable substitution".into(),
                         action: JobAction::ProcessVariables {
                             path: path.clone(),
                             format: use_variables.clone(),
                             variables: var_map.clone(),
-                        }
+                        },
                     })
                 }
             }
@@ -355,7 +385,7 @@
                             path: template_path.clone(),
                             format: use_variables.clone(),
                             variables: var_map.clone(),
-                        }
+                        },
                     })
                 }
             }
@@ -379,7 +409,7 @@
                             path: template_path.clone(),
                             format: use_variables.clone(),
                             variables: var_map.clone(),
-                        }
+                        },
                     })
                 }
             }
