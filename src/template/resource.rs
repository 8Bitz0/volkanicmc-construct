--- conflicted
+++ resolved
@@ -6,17 +6,7 @@
 
 use super::{jdk_args::JdkArguments, var::VarFormat};
 
-<<<<<<< HEAD
 #[derive(Clone, Debug, Deserialize, Serialize, JsonSchema)]
-pub enum ModrinthProject {
-    Id(String),
-    Slug(String),
-}
-
-#[derive(Clone, Debug, Deserialize, Serialize, JsonSchema)]
-=======
-#[derive(Clone, Debug, Deserialize, Serialize)]
->>>>>>> 52ddf886
 pub enum ServerRuntimeResource {
     #[serde(rename = "jdk")]
     Jdk {
