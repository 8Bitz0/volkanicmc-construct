use serde::{Deserialize, Serialize};
use std::path;

<<<<<<< HEAD
use crate::resources;
=======
use super::var::VarFormat;
>>>>>>> f028066d

#[derive(Clone, Debug, Deserialize, Serialize)]
pub enum ModrinthProject {
    Id(String),
    Slug(String),
}

#[derive(Clone, Debug, Deserialize, Serialize)]
pub enum ServerRuntimeResource {
    #[serde(rename = "jdk")]
    Jdk { version: String },
}

#[derive(Clone, Debug, Deserialize, Serialize)]
pub enum ServerExecResource {
    #[serde(rename = "java")]
    Java {
        url: String,
        sha512: String,
        args: String,
    },
}

#[derive(Clone, Debug, PartialEq, Deserialize, Serialize)]
pub struct ArchiveInfo {
    #[serde(rename = "internal-path")]
    pub inner_path: path::PathBuf,
    #[serde(rename = "format")]
    pub archive_format: resources::ArchiveFormat,
}

#[derive(Clone, Debug, Deserialize, Serialize)]
pub enum GenericResource {
    /// A remote file to download via provided URL
    #[serde(rename = "remote")]
    Remote {
        /// URL of the remote file
        url: String,
        /// Custom user agent to use for the download
        #[serde(skip_serializing_if = "Option::is_none")]
        #[serde(rename = "user-agent")]
        user_agent: Option<String>,
        /// Optional name of the remote file
        #[serde(skip_serializing_if = "Option::is_none")]
        #[serde(rename = "override-name")]
        override_name: Option<String>,
        /// Optional SHA-512 hash of the remote file for verification
        sha512: Option<String>,
<<<<<<< HEAD
        /// If the remote file is an archive, define the internal object to
        /// extract and the archive format
        #[serde(skip_serializing_if = "Option::is_none")]
        archive: Option<ArchiveInfo>,
=======
        /// Whether to use variables in the file
        #[serde(skip_serializing_if = "Option::is_none")]
        #[serde(rename = "use-variables")]
        use_variables: Option<VarFormat>,
>>>>>>> f028066d
        /// Path the file should be written to inside the build
        #[serde(rename = "template-path")]
        template_path: path::PathBuf,
    },
    /// A file encoded with Base64
    #[serde(rename = "base64")]
    Base64 {
        base64: String,
        /// Whether to use variables in the file
        #[serde(skip_serializing_if = "Option::is_none")]
        #[serde(rename = "use-variables")]
        use_variables: Option<VarFormat>,
        /// Path the file should be written to inside the build
        #[serde(rename = "template-path")]
        template_path: path::PathBuf,
    },
    /// Copy file from Volkanic include folder to template
    #[serde(rename = "include")]
    Include {
        #[serde(rename = "id")]
        include_id: String,
        /// Whether to use variables in the file
        #[serde(skip_serializing_if = "Option::is_none")]
        #[serde(rename = "use-variables")]
        use_variables: Option<VarFormat>,
        /// Path the file should be written to inside the build
        #[serde(rename = "template-path")]
        template_path: path::PathBuf,
    },
    /// Modrinth mod
    #[serde(rename = "modrinth")]
    Modrinth { identity: ModrinthProject },
}<|MERGE_RESOLUTION|>--- conflicted
+++ resolved
@@ -1,11 +1,9 @@
 use serde::{Deserialize, Serialize};
 use std::path;
 
-<<<<<<< HEAD
 use crate::resources;
-=======
+
 use super::var::VarFormat;
->>>>>>> f028066d
 
 #[derive(Clone, Debug, Deserialize, Serialize)]
 pub enum ModrinthProject {
@@ -35,6 +33,9 @@
     pub inner_path: path::PathBuf,
     #[serde(rename = "format")]
     pub archive_format: resources::ArchiveFormat,
+    /// Paths to remove after extraction (relative to the new directory)
+    #[serde(rename = "post-remove")]
+    pub post_remove: Vec<path::PathBuf>,
 }
 
 #[derive(Clone, Debug, Deserialize, Serialize)]
@@ -54,17 +55,14 @@
         override_name: Option<String>,
         /// Optional SHA-512 hash of the remote file for verification
         sha512: Option<String>,
-<<<<<<< HEAD
+        /// Whether to use variables in the file
+        #[serde(skip_serializing_if = "Option::is_none")]
+        #[serde(rename = "use-variables")]
+        use_variables: Option<VarFormat>,
         /// If the remote file is an archive, define the internal object to
         /// extract and the archive format
         #[serde(skip_serializing_if = "Option::is_none")]
         archive: Option<ArchiveInfo>,
-=======
-        /// Whether to use variables in the file
-        #[serde(skip_serializing_if = "Option::is_none")]
-        #[serde(rename = "use-variables")]
-        use_variables: Option<VarFormat>,
->>>>>>> f028066d
         /// Path the file should be written to inside the build
         #[serde(rename = "template-path")]
         template_path: path::PathBuf,
